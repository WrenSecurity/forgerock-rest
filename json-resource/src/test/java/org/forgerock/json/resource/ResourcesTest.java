--- conflicted
+++ resolved
@@ -16,29 +16,22 @@
 
 package org.forgerock.json.resource;
 
-<<<<<<< HEAD
-import static org.assertj.core.api.Assertions.assertThat;
-import static org.forgerock.json.fluent.JsonValue.field;
-import static org.forgerock.json.fluent.JsonValue.object;
-import static org.forgerock.json.resource.TestUtils.*;
-=======
+import static org.forgerock.http.RoutingMode.EQUALS;
+import static org.forgerock.http.RoutingMode.STARTS_WITH;
 import static org.forgerock.json.fluent.JsonValue.*;
 import static org.forgerock.json.resource.TestUtils.*;
-import static org.forgerock.json.resource.test.fest.FestResourceAssert.assertThat;
-import static org.forgerock.json.test.fest.FestJsonValueAssert.assertThatJsonValue;
->>>>>>> d65eb4a6
+import static org.forgerock.json.resource.test.assertj.AssertJResourceAssert.assertThat;
+import static org.forgerock.json.test.assertj.AssertJJsonValueAssert.assertThatJsonValue;
 import static org.mockito.Matchers.any;
 import static org.mockito.Matchers.eq;
-import static org.mockito.Mockito.*;
-
-<<<<<<< HEAD
+import static org.mockito.Mockito.mock;
+import static org.mockito.Mockito.verify;
+
+import java.util.List;
+
+import org.assertj.core.api.Assertions;
 import org.forgerock.http.RootContext;
 import org.forgerock.http.ServerContext;
-=======
-import java.util.List;
-
-import org.fest.assertions.Assertions;
->>>>>>> d65eb4a6
 import org.forgerock.json.fluent.JsonPointer;
 import org.forgerock.json.fluent.JsonValue;
 import org.forgerock.json.resource.annotations.Action;
@@ -48,15 +41,13 @@
 import org.forgerock.json.resource.annotations.Query;
 import org.forgerock.json.resource.annotations.Read;
 import org.forgerock.json.resource.annotations.Update;
-import org.forgerock.json.test.fest.FestJsonValueAssert;
+import org.forgerock.json.test.assertj.AssertJJsonValueAssert;
 import org.forgerock.util.promise.Promise;
 import org.forgerock.util.promise.Promises;
-import org.forgerock.util.test.fest.FestPromiseAssert;
+import org.forgerock.util.test.assertj.AssertJPromiseAssert;
 import org.mockito.ArgumentCaptor;
 import org.testng.annotations.DataProvider;
 import org.testng.annotations.Test;
-
-import java.util.List;
 
 /**
  * Tests {@link org.forgerock.json.resource.Resources}.
@@ -188,11 +179,11 @@
     public Object[][] testCollectionResourceProviderData() {
         // @formatter:off
         return new Object[][] {
-                { "test", "test" },
-                { "test%2fuser", "test/user" },
-                { "test user", "test user" },
-                { "test%20user", "test user" },
-                { "test+%2buser", "test++user" }
+            { "test", "test" },
+            { "test%2fuser", "test/user" },
+            { "test user", "test user" },
+            { "test%20user", "test user" },
+            { "test+%2buser", "test++user" }
         };
         // @formatter:on
     }
@@ -465,14 +456,14 @@
 
         // Then
         if (collectionAction && collection) {
-            FestJsonValueAssert.assertThat(promise1).succeeded().stringAt("result").isEqualTo("instanceAction1-fred");
-            FestJsonValueAssert.assertThat(promise2).succeeded().stringAt("result").isEqualTo("instanceAction2-fred");
+            AssertJJsonValueAssert.assertThat(promise1).succeeded().stringAt("result").isEqualTo("instanceAction1-fred");
+            AssertJJsonValueAssert.assertThat(promise2).succeeded().stringAt("result").isEqualTo("instanceAction2-fred");
         } else if (collection) {
-            FestJsonValueAssert.assertThat(promise1).failedWithException().isInstanceOf(NotSupportedException.class);
-            FestJsonValueAssert.assertThat(promise2).failedWithException().isInstanceOf(NotSupportedException.class);
-        } else {
-            FestJsonValueAssert.assertThat(promise1).failedWithException().isInstanceOf(NotFoundException.class);
-            FestJsonValueAssert.assertThat(promise2).failedWithException().isInstanceOf(NotFoundException.class);
+            AssertJJsonValueAssert.assertThat(promise1).failedWithException().isInstanceOf(NotSupportedException.class);
+            AssertJJsonValueAssert.assertThat(promise2).failedWithException().isInstanceOf(NotSupportedException.class);
+        } else {
+            AssertJJsonValueAssert.assertThat(promise1).failedWithException().isInstanceOf(NotFoundException.class);
+            AssertJJsonValueAssert.assertThat(promise2).failedWithException().isInstanceOf(NotFoundException.class);
         }
     }
 
@@ -492,20 +483,20 @@
 
         // Then
         if (query && collection) {
-            FestPromiseAssert.assertThat(promise).succeeded();
+            AssertJPromiseAssert.assertThat(promise).succeeded();
             QueryResult result = promise.get();
             Assertions.assertThat(result.getPagedResultsCookie()).isEqualTo("query");
         } else if (collection) {
-            FestPromiseAssert.assertThat(promise).failedWithException().isInstanceOf(NotSupportedException.class);
-        } else {
-            FestPromiseAssert.assertThat(promise).failedWithException().isInstanceOf(BadRequestException.class);
+            AssertJPromiseAssert.assertThat(promise).failedWithException().isInstanceOf(NotSupportedException.class);
+        } else {
+            AssertJPromiseAssert.assertThat(promise).failedWithException().isInstanceOf(BadRequestException.class);
         }
     }
 
     private RequestHandler createHandler(boolean collection, Object provider) {
         RequestHandler handler = collection ? Resources.newCollection(provider) : Resources.newSingleton(provider);
         UriRouter router = new UriRouter();
-        router.addRoute(collection ? RoutingMode.STARTS_WITH : RoutingMode.EQUALS, "test", handler);
+        router.addRoute(collection ? STARTS_WITH : EQUALS, "test", handler);
         return router;
     }
 
